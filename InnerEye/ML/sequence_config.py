--- conflicted
+++ resolved
@@ -12,11 +12,8 @@
 from InnerEye.ML.common import ModelExecutionMode
 from InnerEye.ML.deep_learning_config import TemperatureScalingConfig
 from InnerEye.ML.scalar_config import ScalarModelBase
-<<<<<<< HEAD
 from InnerEye.ML.utils.image_util import NumpyOrTorch
-=======
 from InnerEye.ML.utils.metrics_constants import LoggingColumns
->>>>>>> 5f113c7a
 from InnerEye.ML.utils.split_dataset import DatasetSplits
 
 SEQUENCE_POSITION_HUE_NAME_PREFIX = "Seq_pos"
@@ -121,10 +118,10 @@
             ModelExecutionMode.TEST: test
         }
 
-<<<<<<< HEAD
+
     def custom_temporal_label_smoothing_fn(self, labels: NumpyOrTorch):
         raise NotImplementedError("Please implement your own temporal label smoothing function in your config.")
-=======
+
     def compute_dataset_stats_hook(self, datasets: Dict[ModelExecutionMode, Any]) -> None:
         """
         Writes files with details and summary statistics about the datasets for each of the 3 dataset
@@ -158,5 +155,4 @@
             .groupby(by=LoggingColumns.DataSplit.value).describe()
         out_file = self.logs_folder / SEQUENCE_LENGTH_STATS_FILE
         with pd.option_context('display.max_rows', None, 'display.max_columns', None, 'display.width', 150):
-            out_file.write_text(str(stats))
->>>>>>> 5f113c7a
+            out_file.write_text(str(stats))